--- conflicted
+++ resolved
@@ -1,8 +1,5 @@
-<<<<<<< HEAD
-msrv = "1.73"  # MSRV
-=======
->>>>>>> ebc70d00
 warn-on-all-wildcard-imports = true
+allow-print-in-tests = true
 allow-expect-in-tests = true
 allow-unwrap-in-tests = true
 allow-dbg-in-tests = true
