--- conflicted
+++ resolved
@@ -50,11 +50,7 @@
     - name: Test
       run: cargo hack test --feature-powerset --workspace
   msrv:
-<<<<<<< HEAD
-    name: "Check MSRV: 1.73"
-=======
     name: "Check MSRV"
->>>>>>> ebc70d00
     runs-on: ubuntu-latest
     steps:
     - name: Checkout repository
@@ -62,11 +58,7 @@
     - name: Install Rust
       uses: dtolnay/rust-toolchain@stable
       with:
-<<<<<<< HEAD
-        toolchain: "1.73"  # MSRV
-=======
         toolchain: stable
->>>>>>> ebc70d00
     - uses: Swatinem/rust-cache@v2
     - uses: taiki-e/install-action@cargo-hack
     - name: Default features
@@ -123,11 +115,7 @@
     - name: Install Rust
       uses: dtolnay/rust-toolchain@stable
       with:
-<<<<<<< HEAD
-        toolchain: "1.73"  # MSRV
-=======
         toolchain: "1.76"  # STABLE
->>>>>>> ebc70d00
         components: clippy
     - uses: Swatinem/rust-cache@v2
     - name: Install SARIF tools
